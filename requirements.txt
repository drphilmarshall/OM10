numpy
nose
scikit-learn
astropy
<<<<<<< HEAD
matplotlib
sklearn
=======
>>>>>>> ae45d675
corner<|MERGE_RESOLUTION|>--- conflicted
+++ resolved
@@ -2,9 +2,5 @@
 nose
 scikit-learn
 astropy
-<<<<<<< HEAD
 matplotlib
-sklearn
-=======
->>>>>>> ae45d675
 corner