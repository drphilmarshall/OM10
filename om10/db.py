--- conflicted
+++ resolved
@@ -383,12 +383,6 @@
 # 
 #     db = om10.DB(generate=True)
     
-<<<<<<< HEAD
-# # To read in an old FITS catalog 
-
-    db = om10.DB(catalog="../data/qso_mock.fits")
- 
-=======
 # To read in an old FITS catalog:    
             
     db = om10.DB(catalog=os.path.expandvars("$OM10_DIR/data/qso_mock.fits"))
@@ -401,7 +395,6 @@
 #     if lens is not None: 
 #         print "Lens ",id," has zd,zs = ",lens.ZLENS[0],lens.ZSRC[0]
 #         print "and has images with magnifications: ",lens.MAG[0]
->>>>>>> adda716d
 
 # # Look up one system:    
 #         
@@ -422,10 +415,10 @@
 #     db.select_random(maglim=23.3,area=20000.0,IQ=0.75)
 #     print db.Nlenses," LSST lenses, with zd = ",db.sample.ZLENS
 
-# # To select 10 lenses detectable with PS1 at each epoch:
-# 
-#     db.select_random(maglim=21.4,area=30000.0,IQ=1.0,Nlens=10)
-#     print db.Nlenses," representative PS1 3pi lenses, with zd = ",db.sample.ZLENS
+# To select 10 lenses detectable with PS1 at each epoch:
+
+    db.select_random(maglim=21.4,area=30000.0,IQ=1.0,Nlens=10)
+    print db.Nlenses," representative PS1 3pi lenses, with zd = ",db.sample.ZLENS
 
 # # To make a mock catalog of KIDS lenses:
 # 
@@ -443,35 +436,24 @@
 #     pars = ['ZLENS','ZSRC','APMAG_I','MAGI','IMSEP']
 #     db.export_to_cpt(pars,"OM10_PS1_mock_lensed_quasars.cpt")
 
-# To make a mock catalog of DES lenses:
-
-<<<<<<< HEAD
-    db.select_random(maglim=23.6,area=5000.0,IQ=0.9)
-    db.write_table("OM10_DES_mock_lensed_quasars.fits")
-=======
+# To make a mock catalog of LSST lenses:
+
 #     db.select_random(maglim=23.3,area=20000.0,IQ=0.75)
 #     print db.Nlenses," LSST lenses, with zd = ",db.sample.ZLENS
->>>>>>> adda716d
 
 # To make a mock catalog of DES time delay lenses:
-
-<<<<<<< HEAD
-    db.select_random(maglim=18.0,area=5000.0,IQ=0.9)
-    db.write_table("OM10_DES_mock_time-delay_lensed_quasars.fits")
-=======
-    # db.select_random(maglim=22.9,area=1500.0,IQ=0.7,Nlens=1e7)
-#     db.select_random(maglim=22.9,area=1500.0,IQ=0.7)
-#     db.write_table("OM10_KiDS_mock_lensed_quasars.fits")
->>>>>>> adda716d
+# 
+#     db.select_random(maglim=18.0,area=5000.0,IQ=0.9)
+#     db.write_table("OM10_DES_mock_time-delay_lensed_quasars.fits")
 
 # and export them for plotting:
-    
-    pars = ['ZLENS','APMAG_I','IMSEP']
-    db.export_to_cpt(pars,"OM10_DES_mock_lensed_quasars_lenses.cpt")
-    pars = ['ZSRC','MAGI','IMSEP']
-    db.export_to_cpt(pars,"OM10_DES_mock_lensed_quasars_sources.cpt")
-    pars = ['ZLENS','ZSRC','APMAG_I','MAGI','IMSEP']
-    db.export_to_cpt(pars,"OM10_DES_mock_lensed_quasars.cpt")
+#     
+#     pars = ['ZLENS','APMAG_I','IMSEP']
+#     db.export_to_cpt(pars,"OM10_DES_mock_lensed_quasars_lenses.cpt")
+#     pars = ['ZSRC','MAGI','IMSEP']
+#     db.export_to_cpt(pars,"OM10_DES_mock_lensed_quasars_sources.cpt")
+#     pars = ['ZLENS','ZSRC','APMAG_I','MAGI','IMSEP']
+#     db.export_to_cpt(pars,"OM10_DES_mock_lensed_quasars.cpt")
 
 # # These files are designed to be plotted with CornerPlotter.py:
 # 
