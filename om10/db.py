# ======================================================================

import pyfits,sys,os,subprocess
import numpy as np
import os

# from astropy.table import Table

import om10

vb = True

# ======================================================================

class DB(object):

    """
    NAME
        DB

    PURPOSE
        Read in an OM10 catalog and store it as a 'database', in the
        loosest sense of the word.

    COMMENTS

    INITIALISATION
        catalog            OM10 FITS lens catalog.

    METHODS
        get_lens(ID)       Extract one lens object
        select_random(Nlens=None,maglim=99.0,area=100000.0,IQ=0.0)
                           Extract a random sample of lenses that meet
                             some simple observational criteria.
        make_table()       Make a FITS table given raw text files.
        write_table(file)  Write out a new FITS table to file
        paint(lens/qso,catalog)
                           Find a matching real object from the supplied
                             catalog, and transfer its colors
        place(catalog)     Find a matching LRG and transfer its sky position.

    BUGS
      - LRG properties have not been added to table!

    AUTHORS
      This file is part of the OM10 project, distributed under the
      GPL v2, by Phil Marshall (KIPAC).
      Please cite: Oguri & Marshall (2010), MNRAS, 405, 2579.

    HISTORY
      2013-04-07  Started Marshall (Oxford)
    """
    # ------------------------------------------------------------------

    def __init__(self,catalog=None,generate=False):

        self.name = 'OM10 database'
        self.catalog = catalog

        # Make a FITS table from the supplied text catalogs, if required:
        if generate:
            self.make_table()
            self.catalog = os.path.expandvars("$OM10_DIR/data/qso_mock.fits")
            self.write_table(self.catalog)

        # If given a catalog, read it in:
        if self.catalog is not None:
            self.lenses = pyfits.getdata(self.catalog)
            # self.lenses = Table.read(self.catalog,format='fits')
            # print self.lenses

        # No down-sampling has been done yet:
        self.sample = None

        # Count lenses:
        try: self.Nlenses = len(self.lenses.LENSID)
        except: self.Nlenses = 0

        return

    # ------------------------------------------------------------------

    def make_table(self):

        # Read in lens data from original text catalog:

        lensfile = os.path.expandvars("$OM10_DIR/data/qso_mock_result+lensphot+lensgeom.dat")
        d = np.loadtxt(lensfile)
        if vb: print "om10.DB: read in lens data from ",lensfile

        # Put lens parameters in columns:

        nim     = np.array(d[:, 0],dtype=np.int)
        zd      = np.array(d[:, 1])
        sigma   = np.array(d[:, 2])
        zs      = np.array(d[:, 3])
        ms      = np.array(d[:, 4])
        m3      = np.array(d[:, 5])
        dtheta  = np.array(d[:, 6])
        epsd    = np.array(d[:, 7])
        phid    = np.array(d[:, 8])
        gammax  = np.array(d[:, 9])
        phix    = np.array(d[:,10])
        xs      = np.array(d[:,11])
        ys      = np.array(d[:,12])
        type    = np.array(d[:,13],dtype=np.int)
        id      = np.array(d[:,14],dtype=np.int)
        Dd      = np.array(d[:,15])
        DLd     = np.array(d[:,16])
        absmd   = np.array(d[:,17])
        md      = np.array(d[:,18])
        Kcorrd  = np.array(d[:,19])
        Ds      = np.array(d[:,20])
        Dds     = np.array(d[:,21])
        Sigcrit = np.array(d[:,22])
        DLs     = np.array(d[:,23])

        size = len(id)

        if vb: print "om10.DB: stored lens parameters for",size,"lenses"

        if vb: print "om10.DB: pulling out image configurations..."

        xs  = np.zeros([size])
        ys  = np.zeros([size])
        xi  = np.zeros([size,4])
        yi  = np.zeros([size,4])
        ti  = np.zeros([size,4])
        mui = np.zeros([size,4])

        # Loop through image log file, line by line, filling up image
        # parameter arrays:

        logfile = os.path.expandvars("$OM10_DIR/data/qso_mock_log.dat")

        with open(logfile, "r") as file:

            count = 0
            for line in file:

                x = line.split()

                # print "line = ",x," length = ",len(x)

                if (len(x) == 5):
                    k = np.where(id == int(x[4]))
                    k = k[0]
                    xs[k] = float(x[1])
                    ys[k] = float(x[2])
                    # print "k = ",k," xs,ys = ",xs[k],ys[k]
                    i = 0
                    count += 1
                else:
                   xi[k,i]   = float(x[0])
                   yi[k,i]   = float(x[1])
                   mui[k,i]  = float(x[2])
                   ti[k,i]   = float(x[3])
                   # print "i = ",i," xi,yi,mui,ti = ",xi[k,i],yi[k,i],mui[k,i],ti[k,i]
                   i += 1

        file.close()

        # Check numbers:
        if (count != size):
            print "ERROR: found %d lenses in logfile and %d in result file" % count,size

        if vb: print "om10.DB: read in image parameters for",size,"lenses"

        # Now package into a pyfits table:

        self.lenses = []
        self.lenses.append(pyfits.Column(name='LENSID  ',format='J       ',array=id))
        self.lenses.append(pyfits.Column(name='FLAGTYPE',format='I       ',array=type))
        self.lenses.append(pyfits.Column(name='NIMG    ',format='I       ',array=nim))
        self.lenses.append(pyfits.Column(name='ZLENS   ',format='D       ',array=zd))
        self.lenses.append(pyfits.Column(name='VELDISP ',format='D       ',array=sigma))
        self.lenses.append(pyfits.Column(name='ELLIP   ',format='D       ',array=epsd))
        self.lenses.append(pyfits.Column(name='PHIE    ',format='D       ',array=phid))
        self.lenses.append(pyfits.Column(name='GAMMA   ',format='D       ',array=gammax))
        self.lenses.append(pyfits.Column(name='PHIG    ',format='D       ',array=phix))
        self.lenses.append(pyfits.Column(name='ZSRC    ',format='D       ',array=zs))
        self.lenses.append(pyfits.Column(name='XSRC    ',format='D       ',array=xs))
        self.lenses.append(pyfits.Column(name='YSRC    ',format='D       ',array=ys))
        self.lenses.append(pyfits.Column(name='MAGI_IN ',format='D       ',array=ms))
        self.lenses.append(pyfits.Column(name='MAGI    ',format='D       ',array=m3))
        self.lenses.append(pyfits.Column(name='IMSEP   ',format='D       ',array=dtheta))
        self.lenses.append(pyfits.Column(name='XIMG    ',format='4D      ',array=xi))
        self.lenses.append(pyfits.Column(name='YIMG    ',format='4D      ',array=yi))
        self.lenses.append(pyfits.Column(name='MAG     ',format='4D      ',array=mui))
        self.lenses.append(pyfits.Column(name='DELAY   ',format='4D      ',array=ti))
        self.lenses.append(pyfits.Column(name='KAPPA   ',format='4D      ',array=np.zeros([size,4])))
        self.lenses.append(pyfits.Column(name='FSTAR   ',format='4D      ',array=np.zeros([size,4])))
        self.lenses.append(pyfits.Column(name='DD      ',format='D       ',array=Dd))
        self.lenses.append(pyfits.Column(name='DDLUM   ',format='D       ',array=DLd))
        self.lenses.append(pyfits.Column(name='ABMAG_I ',format='D       ',array=absmd))
        self.lenses.append(pyfits.Column(name='APMAG_I ',format='D       ',array=md))
        self.lenses.append(pyfits.Column(name='KCORR   ',format='D       ',array=Kcorrd))
        self.lenses.append(pyfits.Column(name='DS      ',format='D       ',array=Ds))
        self.lenses.append(pyfits.Column(name='DDS     ',format='D       ',array=Dds))
        self.lenses.append(pyfits.Column(name='SIGCRIT ',format='D       ',array=Sigcrit))
        self.lenses.append(pyfits.Column(name='DSLUM   ',format='D       ',array=DLs))
        self.lenses.append(pyfits.Column(name='L_I     ',format='D       ',array=np.zeros([size])))
        self.lenses.append(pyfits.Column(name='REFF    ',format='D       ',array=np.zeros([size])))
        self.lenses.append(pyfits.Column(name='REFF_T  ',format='D       ',array=np.zeros([size])))

        return

    # ------------------------------------------------------------------

    def write_table(self,catalog):

        try: os.remove(catalog)
        except OSError: pass

        if self.sample is None:
            pyfits.writeto(catalog,self.lenses)
        else:
            pyfits.writeto(catalog,self.sample)

        if vb: print "om10.DB: wrote catalog of ",self.Nlenses," OM10 lenses to file at "+catalog

        return

    # ------------------------------------------------------------------

    def export_to_cpt(self,pars,cptfile):

        try: os.remove(cptfile)
        except OSError: pass

        if self.sample is None:
            data = self.lenses
        else:
            data = self.sample

        # Define labels and ranges for cpt files:
        labels = {}
        ranges = {}

        labels['ZLENS']           = '$z_{\\rm d}$,  '
        ranges['ZLENS']           = '0.0,2.5,    '

        labels['ZSRC']            = '$z_{\\rm s}$,  '
        ranges['ZSRC']            = '0.0,6.0,    '

        labels['IMSEP']           = '$\\Delta \\theta / "$,  '
        ranges['IMSEP']           = '0.0,5.0,    '

        labels['APMAG_I']         = '$i_{\\rm d}$ / mag,  '
        ranges['APMAG_I']         = '15.0,24.5,    '

        labels['MAGI']            = '$i_{\\rm 2/3}$ / mag,  '
        ranges['MAGI']            = '15.0,24.5,    '


        # Write header lines:

        hline1 = '# '
        hline2 = '# '
        for par in pars:
            hline1 += labels[par]
            hline2 += ranges[par]

        # Prepare data for writing:

        outbundle = np.zeros([self.Nlenses,len(pars)])

        for k,par in enumerate(pars):
            outbundle[:,k] = data[par]

        # The actual writing:

        output = open(cptfile,'w')
        output.write("%s\n" % hline1)
        output.write("%s\n" % hline2)
        output.close()
        np.savetxt('junk', outbundle)
        cat = subprocess.call("cat junk >> " + cptfile, shell=True)
        rm = subprocess.call("rm junk", shell=True)
        if cat != 0 or rm != 0:
          print "Error: write subprocesses failed in some way :-/"
          sys.exit()

        if vb: print "om10.DB: wrote a ",len(pars),"-column plain text file of ",len(data)," OM10 lenses to file at "+cptfile

        return

    # ------------------------------------------------------------------

    def get_lens(self,ID):

        try: rec = self.lenses[self.lenses.LENSID == ID]
        except: rec = None

        return rec

    # ------------------------------------------------------------------

    def select_random(self,Nlens=None,maglim=99.0,area=100000.0,IQ=0.0):

        # Select all lenses that meet the rough observing criteria:

        try:
            sample = self.lenses.copy()
            sample = sample[sample.MAGI < maglim]
            sample = sample[sample.IMSEP > 0.67*IQ]
        except:
            if vb: print "om10.DB: selection yields no lenses"
            return None

        # Compute expected number of lenses in survey:

        if Nlens is None:
            N = int(len(sample) * (area / 20000.0) * 0.2)
        else:
            N = Nlens
        if vb: print "om10.DB: selection yields ",N," lenses"
        if N > len(sample):
            print "om10.db: Warning: too few lenses in catalog, returning ",len(sample)," instead"
            N = len(sample)

        # Shuffle sample and return only this, or the required, number of systems:

        index = range(len(sample))
        np.random.shuffle(index)
        index = index[0:N]

        self.sample = sample[index]
        self.Nlenses = len(self.sample)

        return

    # ------------------------------------------------------------------

<<<<<<< HEAD
    def get_LRGs(self,dmag=0.2,dz=0.2):    
        
        LRGfile = os.path.expandvars("$OM10_DIR/data/CFHTLS_LRGs.txt")
        #LRGfile = os.path.expandvars("/data2/liaokai/OM10/data/CFHTLS_LRGs.txt") 
        try:
            d = np.loadtxt(LRGfile)
        except IOError:
            print "Cannot find LRG catalog!"

        if vb: print "om10.DB: read in LRG data from ",LRGfile
=======
    def get_sky_positions(self,dmag=0.2,dz=0.2):

        LRGfile = os.path.expandvars("$OM10_DIR/data/CFHTLS_LRGs.txt")
        try: d = np.loadtxt(LRGfile)
        except: raise "ERROR: cannot find LRG catalog for sky positions!"

        if vb: print "om10.DB: read in LRG sky position data from ",LRGfile
>>>>>>> eb4ef5b2

        # Put LRG parameters in LRG structure:

        self.LRGs = {}
        self.LRGs['RA']       = np.array(d[:, 0])
        self.LRGs['DEC']      = np.array(d[:, 1])
        self.LRGs['redshift'] = np.array(d[:, 2])
        self.LRGs['mag_i']    = np.array(d[:, 6])

        print "Mean LRG RA,DEC,z,i = ",np.average(self.LRGs['RA']),np.average(self.LRGs['DEC']),np.average(self.LRGs['redshift']),np.average(self.LRGs['mag_i']);

        # Bin LRGs in mag_i and redshift, and record bin numbers for each one:

        imin,imax = np.min(self.LRGs['mag_i']),np.max(self.LRGs['mag_i'])
        nibins = int((imax - imin)/dmag) + 1
        ibins = np.linspace(imin, imax, nibins)
        self.LRGs['ivals'] = np.digitize(self.LRGs['mag_i'],ibins)
        self.LRGs['ibins'] = ibins

        zmin,zmax = np.min(self.LRGs['redshift']),np.max(self.LRGs['redshift'])
        nzbins = int((zmax - zmin)/dz) + 1
        zbins = np.linspace(zmin, zmax, nzbins)
        self.LRGs['zvals'] = np.digitize(self.LRGs['redshift'],zbins)
        self.LRGs['zbins'] = zbins

        if vb: print "om10.DB: number of LRGs stored = ",len(self.LRGs['redshift'])

        return

    # ------------------------------------------------------------------

    def assign_sky_positions(self):

        reallyverbose = False

        # Prepare new columns for LRG properties:
        size = len(self.lenses.LENSID)
        dummy = np.zeros(size)
        # For some reason the following lines don't work - we need to
        # switch to a better dataframe system, like pandas, so that we can
        # add table columns in the way we need to...
        self.lenses['RA'] = dummy
        self.lenses['DEC'] = dummy

        # First digitize the lenses to the same bins as the LRGs:

        ii = np.digitize(self.lenses.APMAG_I,self.LRGs['ibins'])
        iz = np.digitize(self.lenses.ZLENS,self.LRGs['zbins'])

        # Loop over lenses, finding all LRGs in its bin:

        for k in range(len(self.lenses)):
            iindex = list(np.where(self.LRGs['ivals'] == ii[k])[0])
            zindex = list(np.where(self.LRGs['zvals'] == iz[k])[0])
            i = list(set(iindex).intersection(set(zindex)))

            if len(i) == 0:
                if reallyverbose: print "WARNING: Lens ",k," has no matching LRG..."
                self.lenses.RA[k]       = -99
                self.lenses.DEC[k]      = -99
                pass

            else:
                if reallyverbose: print "Lens ",k," has ",len(i)," neighbour LRGs... "

                # Compute distances to find nearest neighbour:
                i0 = self.lenses.APMAG_I[k]
                z0 = self.lenses.ZLENS[k]
                R = np.sqrt((self.LRGs['mag_i'][i]-i0)**2 + (self.LRGs['redshift'][i])**2)
                best = np.where(R == np.min(R))
                ibest = i[best[0][0]]
                if reallyverbose:
                    print "  LRG  i,z: ",self.LRGs['mag_i'][ibest],self.LRGs['redshift'][ibest]

                self.lenses.RA[k]       = self.LRGs['RA'][ibest]
                self.lenses.DEC[k]      = self.LRGs['DEC'][ibest]

            if reallyverbose:
                print "  Lens i,z: ",self.lenses.APMAG_I[k],self.lenses.ZLENS[k]
                print "  Lens RA,DEC: ",self.lenses.RA[k],self.lenses.DEC[k]

        return

# ======================================================================

if __name__ == '__main__':

# Some examples!

# To make the FITS catalog from the master text catalogs:
#
#     db = om10.DB(generate=True)
<<<<<<< HEAD
    
# To read in an old FITS catalog:    
            
    db = om10.DB(catalog=os.path.expandvars("$OM10_DIR/data/qso_mock.fits"))
    #db = om10.DB(catalog=os.path.expandvars("/data2/liaokai/OM10/data/qso_mock.fits"))
=======

# To read in an old FITS catalog:

    db = om10.DB(catalog=os.path.expandvars("$OM10_DIR/data/qso_mock.fits"))
>>>>>>> eb4ef5b2
# Get one lens:

#     id = 7176527
#     lens = db.get_lens(id)

#     if lens is not None:
#         print "Lens ",id," has zd,zs = ",lens.ZLENS[0],lens.ZSRC[0]
#         print "and has images with magnifications: ",lens.MAG[0]

# # Look up one system:
#
#     id = 7176527
#     lens = db.get_lens(id)
#
#     if lens is not None:
#         print "Lens ",id," has zd,zs = ",lens.ZLENS[0],lens.ZSRC[0]
#         print "and has images with magnifications: ",lens.MAG[0]

# # To make a mock catalog of SDSS lenses:
#
#     db.select_random(maglim=19.1,area=8000.0,IQ=1.4)
#     db.write_table("OM10_SQLS_mock_lensed_quasars.fits")

# # To select a mock catalog of LSST lenses:
#
#     db.select_random(maglim=23.3,area=20000.0,IQ=0.75)
#     print db.Nlenses," LSST lenses, with zd = ",db.sample.ZLENS

# # To make a mock catalog of KIDS lenses:
#
#     # db.select_random(maglim=22.9,area=1500.0,IQ=0.7,Nlens=1e7)
#     db.select_random(maglim=22.9,area=1500.0,IQ=0.7)
#     db.write_table("OM10_KiDS_mock_lensed_quasars.fits")

# # To make a mock catalog of PS1 lenses:
#
#     db.select_random(maglim=21.4,area=30000.0,IQ=1.0)
#     db.write_table("OM10_PS1_mock_lensed_quasars.fits")
#
# # and export them for plotting:
#
#     pars = ['ZLENS','ZSRC','APMAG_I','MAGI','IMSEP']
#     db.export_to_cpt(pars,"OM10_PS1_mock_lensed_quasars.cpt")

# To make a mock catalog of LSST lenses:

#     db.select_random(maglim=21.5,area=20000.0,IQ=0.75)
#     print db.Nlenses," LSST lenses"
    db.select_random(maglim=23.3,area=18000.0,IQ=0.75)
    print db.Nlenses," LSST lenses"

    good = db.sample[np.where(db.sample.IMSEP > 1.0)]
    print "Number with imsep > 1.0 arcsec = ",len(good)

    bright = good[np.where(good.APMAG_I < 22.0)]
    print "Number of these with md < 22 = ",len(bright)

    lagged = bright[np.where(np.max(bright.DELAY,axis=1) > 10.0)]
    print "Number of these with time delay > 10 days = ",len(lagged)

    nearby = lagged[np.where((lagged.ZLENS > 0.1) * (lagged.ZLENS < 0.6))]
    print "Number of these with 0.1 < zd < 0.6 = ",len(nearby)

# Example outputs:

# Mag limit 21.5:
# 813  LSST lenses
# Number with imsep > 1.0 arcsec =  581
# Number of these with md < 22 =  523
# Number of these with time delay > 10 days =  505
# Number of these with 0.1 < zd < 0.6 =  254

# Mag limit 23.3:
# 2813  LSST lenses
# Number with imsep > 1.0 arcsec =  1911
# Number of these with md < 22 =  1614
# Number of these with time delay > 10 days =  1559
# Number of these with 0.1 < zd < 0.6 =  795

# To make a mock catalog of DES time delay lenses:
#
#     db.select_random(maglim=20.0,area=5000.0,IQ=0.9)
#     db.write_table("OM10_DES_mock_time-delay_lensed_quasars.fits")

# and export them for plotting:
#
#     pars = ['ZLENS','APMAG_I','IMSEP']
#     db.export_to_cpt(pars,"OM10_DES_mock_lensed_quasars_lenses.cpt")
#     pars = ['ZSRC','MAGI','IMSEP']
#     db.export_to_cpt(pars,"OM10_DES_mock_lensed_quasars_sources.cpt")
#     pars = ['ZLENS','ZSRC','APMAG_I','MAGI','IMSEP']
#     db.export_to_cpt(pars,"OM10_DES_mock_lensed_quasars.cpt")

# # These files are designed to be plotted with CornerPlotter.py:
#
# CornerPlotter.py \
#   -o OM10_DES_mock_lensed_quasars_both.png \
#   OM10_DES_mock_lensed_quasars_sources.cpt,blue,shaded \
#   OM10_DES_mock_lensed_quasars_lenses.cpt,orange,shaded
#
# CornerPlotter.py \
#   -o OM10_DES_mock_lensed_quasars.png \
#   OM10_DES_mock_lensed_quasars.cpt,black,shaded
#
# CornerPlotter.py \
#   -o OM10_PS1-vs-DES_mock_lensed_quasars.png \
#   OM10_DES_mock_lensed_quasars.cpt,black,shaded \
#   OM10_PS1_mock_lensed_quasars.cpt,blue,outlines

# This script is part of the pappy module, available from
#   http://github.com/drphilmarshall/pappy


# Read in LRGs from CFHTLS:
    db.get_sky_positions()

# Associate LRGs with sample - this appends the CFHTLS magnitudes in all filters to each lens,
# based on the i magnitude and redshift:

    db.assign_sky_positions()

# How many got placed properly?

    good = db.lenses[np.where(db.lenses.RA > 0.0)]
    bad = db.lenses[np.where(db.lenses.RA < 0.0)]
    print "No. of OM10 lenses with matching LRG sky positions = ",len(good)
    print "  mean,min,max redshift = ",np.average(good.ZLENS),np.min(good.ZLENS),np.max(good.ZLENS)
    print "No. of OM10 lenses with no matching sky position = ",len(bad),np.min(bad.ZLENS),np.max(bad.ZLENS)
    print "  mean,min,max redshift = ",np.average(bad.ZLENS)

# # To select 10 lenses detectable with PS1 at each epoch:
#
#     db.select_random(maglim=21.4,area=30000.0,IQ=1.0,Nlens=10)
#     print db.Nlenses," representative PS1 3pi lenses, with zd = ", \
#       db.sample.ZLENS
#     # print "ugriz = ", \
#     #   db.sample.uMAG_LRG,db.sample.gMAG_LRG,db.sample.rMAG_LRG, \
#     #   db.sample.iMAG_LRG,db.sample.zMAG_LRG


# 10-sigma detection in a single epoch?
# surveys = PS1-3PI PS1-MDS DES-WL KIDS  HSC-WIDE HSC-DEEP LSST  SDSS-S82x100
# maglims = 21.4    23.3    23.6   22.9  24.9     25.3     23.3  21.3
# areas   = 30000   84      5000   1500  1500     30       20000 30000        # survey area in sq deg
# psfs    = 1.0     1.0     0.9    0.7   0.75     0.75     0.75  1.4          # PSF FWHM in arcsec
# Note that these numbers give lower yields that OM10, by about a factor of 2:
# this is just due to the single epoch requirement, in the stacked images we
# should be able to go much deeper.

# ======================================================================<|MERGE_RESOLUTION|>--- conflicted
+++ resolved
@@ -332,26 +332,14 @@
 
     # ------------------------------------------------------------------
 
-<<<<<<< HEAD
-    def get_LRGs(self,dmag=0.2,dz=0.2):    
-        
+    def get_sky_positions(self,dmag=0.2,dz=0.2):
+
         LRGfile = os.path.expandvars("$OM10_DIR/data/CFHTLS_LRGs.txt")
-        #LRGfile = os.path.expandvars("/data2/liaokai/OM10/data/CFHTLS_LRGs.txt") 
-        try:
+	try:
             d = np.loadtxt(LRGfile)
         except IOError:
-            print "Cannot find LRG catalog!"
-
-        if vb: print "om10.DB: read in LRG data from ",LRGfile
-=======
-    def get_sky_positions(self,dmag=0.2,dz=0.2):
-
-        LRGfile = os.path.expandvars("$OM10_DIR/data/CFHTLS_LRGs.txt")
-        try: d = np.loadtxt(LRGfile)
-        except: raise "ERROR: cannot find LRG catalog for sky positions!"
-
+            print "Cannot find LRG catalog!"        
         if vb: print "om10.DB: read in LRG sky position data from ",LRGfile
->>>>>>> eb4ef5b2
 
         # Put LRG parameters in LRG structure:
 
@@ -444,18 +432,11 @@
 # To make the FITS catalog from the master text catalogs:
 #
 #     db = om10.DB(generate=True)
-<<<<<<< HEAD
-    
-# To read in an old FITS catalog:    
-            
+
+# To read in an old FITS catalog:
+
     db = om10.DB(catalog=os.path.expandvars("$OM10_DIR/data/qso_mock.fits"))
-    #db = om10.DB(catalog=os.path.expandvars("/data2/liaokai/OM10/data/qso_mock.fits"))
-=======
-
-# To read in an old FITS catalog:
-
-    db = om10.DB(catalog=os.path.expandvars("$OM10_DIR/data/qso_mock.fits"))
->>>>>>> eb4ef5b2
+
 # Get one lens:
 
 #     id = 7176527
